--- conflicted
+++ resolved
@@ -53,17 +53,16 @@
             {
                 EnsureObjectNotDisposed();
 
-<<<<<<< HEAD
                 Log.Info("N: Trying to acquire lock " + lockKey);
 
                 await _pendingLocksSemaphore.WaitAsync();
                 try
                 {
-                    if (await _lockRepository.TryAcquireLock(lockType, instanceId, lockKey))
+                    if (await _lockRepository.TryAcquireLock(lockType, instanceId).ConfigureAwait(false))
                     {
                         Log.Info("N: Acquired lock " + lockKey);
 
-                        var lockInstance = new LockInstance(this, lockType, instanceId, lockKey);
+                        var lockInstance = new LockInstance(this, lockType, instanceId);
                         AddLock(lockInstance);
 
                         Log.Info("N: Lock ready " + lockKey);
@@ -78,24 +77,6 @@
 
                 Log.Info("N: Failed to acquired lock " + lockKey);
 
-                Thread.Sleep(SleepThreshold);
-=======
-                await _pendingLocksSemaphore.WaitAsync();
-                try
-                {
-                    if (await _lockRepository.TryAcquireLock(lockType, instanceId).ConfigureAwait(false))
-                    {
-                        var lockInstance = new LockInstance(this, lockType, instanceId);
-                        AddLock(lockInstance);
-
-                        return lockInstance;
-                    }
-                }
-                finally
-                {
-                    _pendingLocksSemaphore.Release();
-                }
-
                 await Task.Delay(SleepThreshold);
             }
         }
@@ -107,23 +88,6 @@
             {
 
                 _lockRepository.ReleaseLock(lockInstance.LockType, lockInstance.InstanceId).ConfigureAwait(false).GetAwaiter().GetResult();
-                
-                LockReleased(lockInstance);
-            }
-            finally
-            {
-                _pendingLocksSemaphore.Release();
->>>>>>> 317de9c9
-            }
-        }
-        
-        private async Task ReleaseLock(LockInstance lockInstance)
-        {
-            await _pendingLocksSemaphore.WaitAsync();
-            try
-            {
-
-                _lockRepository.ReleaseLock(lockInstance.LockType, lockInstance.InstanceId, lockInstance.LockKey).GetAwaiter().GetResult();
 
                 Log.Info("N: Lock released " + lockInstance.LockKey);
 
@@ -162,17 +126,12 @@
         private class LockInstance : IDisposable
         {
             private readonly LockManager _lockManager;
-<<<<<<< HEAD
-            public Guid LockKey { get; }
-=======
->>>>>>> 317de9c9
 
             private bool _disposed;
 
-            public LockInstance(LockManager lockManager, LockType lockType, string instanceId, Guid lockKey)
+            public LockInstance(LockManager lockManager, LockType lockType, string instanceId)
             {
                 _lockManager = lockManager;
-                LockKey = lockKey;
                 LockType = lockType;
                 InstanceId = instanceId;
             }
