﻿using System;
using System.Threading.Tasks;
using Common.Logging;
using MongoDB.Driver;
using Quartz.Spi.MongoDbJobStore.Models;
using Quartz.Spi.MongoDbJobStore.Models.Id;

namespace Quartz.Spi.MongoDbJobStore.Repositories
{
    [CollectionName("locks")]
    internal class LockRepository : BaseRepository<Lock>
    {
        private static readonly ILog Log = LogManager.GetLogger<LockRepository>();

        public LockRepository(IMongoDatabase database, string instanceName, string collectionPrefix = null)
            : base(database, instanceName, collectionPrefix)
        {
        }

        public async Task<bool> TryAcquireLock(LockType lockType, string instanceId, Guid? lockKey = null)
        {
            lockKey = lockKey ?? Guid.NewGuid();

            var lockId = new LockId(lockType, InstanceName);
            Log.Trace($"Trying to acquire lock {lockId} on {instanceId} " + lockKey);
            try
            {
                await Collection.InsertOneAsync(new Lock
                {
                    Id = lockId,
                    InstanceId = instanceId,
                    AquiredAt = DateTime.Now
<<<<<<< HEAD
                });
                Log.Trace($"Acquired lock {lockId} on {instanceId} " + lockKey);
=======
                }).ConfigureAwait(false);
                Log.Trace($"Acquired lock {lockId} on {instanceId}");
>>>>>>> 317de9c9
                return true;
            }
            catch (MongoWriteException)
            {
                Log.Trace($"Failed to acquire lock {lockId} on {instanceId} " + lockKey);
                return false;
            }
        }

        public async Task<bool> ReleaseLock(LockType lockType, string instanceId, Guid? lockKey = null)
        {
            lockKey = lockKey ?? Guid.NewGuid();

            var lockId = new LockId(lockType, InstanceName);
            Log.Trace($"Releasing lock {lockId} on {instanceId} " + lockKey);
            var result =
                await Collection.DeleteOneAsync(
                    FilterBuilder.Where(@lock => @lock.Id == lockId && @lock.InstanceId == instanceId)).ConfigureAwait(false);
            if (result.DeletedCount > 0)
            {
                Log.Trace($"Released lock {lockId} on {instanceId} " + lockKey);
                return true;
            }
            else
            {
                Log.Warn($"Failed to release lock {lockId} on {instanceId}. You do not own the lock. " + lockKey);
                return false;
            }
        }

        public override async Task EnsureIndex()
        {
            await Collection.Indexes.CreateOneAsync(IndexBuilder.Ascending(@lock => @lock.AquiredAt),
                new CreateIndexOptions() {ExpireAfter = TimeSpan.FromSeconds(30)}).ConfigureAwait(false);
        }
    }
}<|MERGE_RESOLUTION|>--- conflicted
+++ resolved
@@ -30,13 +30,8 @@
                     Id = lockId,
                     InstanceId = instanceId,
                     AquiredAt = DateTime.Now
-<<<<<<< HEAD
-                });
+                }).ConfigureAwait(false);
                 Log.Trace($"Acquired lock {lockId} on {instanceId} " + lockKey);
-=======
-                }).ConfigureAwait(false);
-                Log.Trace($"Acquired lock {lockId} on {instanceId}");
->>>>>>> 317de9c9
                 return true;
             }
             catch (MongoWriteException)
